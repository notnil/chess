package chess

import (
	"fmt"
	"io"
	"io/ioutil"
	"os"
	"strings"
	"testing"
)

type pgnTest struct {
	PostPos *Position
	PGN     string
}

var (
	validPGNs = []pgnTest{
		{
			PostPos: unsafeFEN("4r3/6P1/2p2P1k/1p6/pP2p1R1/P1B5/2P2K2/3r4 b - - 0 45"),
			PGN:     mustParsePGN("fixtures/pgns/0001.pgn"),
		},
		{
			PostPos: unsafeFEN("4r3/6P1/2p2P1k/1p6/pP2p1R1/P1B5/2P2K2/3r4 b - - 0 45"),
			PGN:     mustParsePGN("fixtures/pgns/0002.pgn"),
		},
		{
			PostPos: unsafeFEN("2r2rk1/pp1bBpp1/2np4/2pp2p1/1bP5/1P4P1/P1QPPPBP/3R1RK1 b - - 0 3"),
			PGN:     mustParsePGN("fixtures/pgns/0003.pgn"),
		},
		{
			PostPos: unsafeFEN("r3kb1r/2qp1pp1/b1n1p2p/pp2P3/5n1B/1PPQ1N2/P1BN1PPP/R3K2R w KQkq - 1 14"),
			PGN:     mustParsePGN("fixtures/pgns/0004.pgn"),
		},
		{
			PostPos: unsafeFEN("rnbqkbnr/ppp2ppp/4p3/3p4/3PP3/8/PPP2PPP/RNBQKBNR w KQkq d6 0 3"),
			PGN:     mustParsePGN("fixtures/pgns/0008.pgn"),
		},
		{
			PostPos: unsafeFEN("r1bqkbnr/1ppp1ppp/p1n5/1B2p3/4P3/5N2/PPPP1PPP/RNBQK2R w KQkq - 0 4"),
			PGN:     mustParsePGN("fixtures/pgns/0009.pgn"),
		},
		{
			PostPos: unsafeFEN("r1bqkbnr/1ppp1ppp/p1n5/1B2p3/4P3/5N2/PPPP1PPP/RNBQK2R w KQkq - 0 4"),
			PGN:     mustParsePGN("fixtures/pgns/0010.pgn"),
		},
		{
			PostPos: unsafeFEN("8/8/6p1/4R3/6kQ/r2P1pP1/5P2/6K1 b - - 3 42"),
			PGN:     mustParsePGN("fixtures/pgns/0011.pgn"),
		},
		{
			PostPos: StartingPosition(),
			PGN:     mustParsePGN("fixtures/pgns/0012.pgn"),
		},
	}
)

func TestValidPGNs(t *testing.T) {
	for _, test := range validPGNs {
		game, err := decodePGN(test.PGN)
		if err != nil {
			t.Fatalf("recieved unexpected pgn error %s", err.Error())
		}
		if game.Position().String() != test.PostPos.String() {
			t.Fatalf("expected board to be \n%s\nFEN:%s\n but got \n%s\n\nFEN:%s\n",
				test.PostPos.board.Draw(), test.PostPos.String(),
				game.Position().board.Draw(), game.Position().String())
		}
	}
}

type commentTest struct {
	PGN         string
	MoveNumber  int
	CommentText string
}

var (
	commentTests = []commentTest{
		{
			PGN:         mustParsePGN("fixtures/pgns/0005.pgn"),
			MoveNumber:  7,
			CommentText: `(-0.25 → 0.39) Inaccuracy. cxd4 was best. [%eval 0.39] [%clk 0:05:05]`,
		},
		{
			PGN:         mustParsePGN("fixtures/pgns/0009.pgn"),
			MoveNumber:  5,
			CommentText: `This opening is called the Ruy Lopez.`,
		},
		{
			PGN:         mustParsePGN("fixtures/pgns/0010.pgn"),
			MoveNumber:  5,
			CommentText: `This opening is called the Ruy Lopez.`,
		},
	}
)

func TestCommentsDetection(t *testing.T) {
	for _, test := range commentTests {
		game, err := decodePGN(test.PGN)
		if err != nil {
			t.Fatal(err)
		}
		comment := strings.Join(game.Comments()[test.MoveNumber], " ")
		if comment != test.CommentText {
			t.Fatalf("expected pgn comment to be %s but got %s", test.CommentText, comment)
		}
	}
}

func TestNewGameComments(t *testing.T) {
	for _, test := range commentTests {
		pgn, err := PGN(strings.NewReader(test.PGN))
		if err != nil {
			t.Fatal(err)
		}
		game := NewGame(pgn)
		comment := strings.Join(game.Comments()[test.MoveNumber], " ")
		if comment != test.CommentText {
			t.Fatalf("expected pgn comment to be %s but got %s", test.CommentText, comment)
		}
	}
}

func TestWriteComments(t *testing.T) {
	pgn := mustParsePGN("fixtures/pgns/0005.pgn")
	game, err := decodePGN(pgn)
	if err != nil {
		t.Fatal(err)
	}
	game, err = decodePGN(game.String())
	if err != nil {
		t.Fatal(err)
	}
	if len(game.Comments()[7]) != 2 {
		t.Fatalf("expected %d comments for move 7 but got %d", 2, len(game.Comments()[7]))
	}
}

func TestScanner(t *testing.T) {
	for _, fname := range []string{"fixtures/pgns/0006.pgn", "fixtures/pgns/0007.pgn"} {
		f, err := os.Open(fname)
		if err != nil {
			panic(err)
		}
		defer f.Close()
		scanner := NewScanner(f)
		games := []*Game{}
		for scanner.Scan() {
			game := scanner.Next()
			games = append(games, game)
		}
		if len(games) != 5 {
			t.Fatalf(fname+" expected 5 games but got %d", len(games))
		}
	}
}

<<<<<<< HEAD
func TestScannerWithNested(t *testing.T) {
	fname := "fixtures/pgns/0013.pgn"
=======
func TestScannerWithFromPosFENs(t *testing.T) {
	finalPositions := []string{
		"rnbqkbnr/pp2pppp/2p5/3p4/3PP3/5P2/PPP3PP/RNBQKBNR b KQkq - 0 3",
		"r2qkb1r/pp1n1ppp/2p2n2/4p3/2BPP1b1/2P2N2/PP4PP/RNBQ1RK1 b kq - 0 8",
		"rnbqk2r/pp2nppp/2p1p3/3p4/1b1PP3/2NB1P2/PPPB2PP/R2QK1NR b KQkq - 5 6",
		"rnbqk1nr/pp2ppbp/2p3p1/3p4/3PP3/2N1BP2/PPP3PP/R2QKBNR b KQkq - 3 5",
		"rnb1kbnr/pp3ppp/1qp5/8/3NP3/2N5/PPP3PP/R1BQKB1R b KQkq - 0 7",
	}
	fname := "fixtures/pgns/0014.pgn"
>>>>>>> 48213c48
	f, err := os.Open(fname)
	if err != nil {
		panic(err)
	}
	defer f.Close()
<<<<<<< HEAD

	scanner := NewScanner(f)
	games := []*Game{}
	for scanner.Scan() {
		err = scanner.Err()
		if err != nil && err != io.EOF {
			t.Fatalf(fname+" Unexpected non-nil/non-EOF err %v", err)
		}
		game := scanner.Next()
		moveList := game.Moves()
		if len(moveList) == 0 {
			continue
		}
		games = append(games, game)
	}
	err = scanner.Err()
	if err != io.EOF {
		t.Fatalf(fname+" Unexpected non-EOF err %v", err)
	}
	if len(games) != 3 {
		for idx, g := range games {
			fmt.Printf("Parsed game %v: %v\n\n", idx, g)
		}
		t.Fatalf(fname+" expected 3 games but got %d", len(games))
=======
	scanner := NewScanner(f)
	games := []*Game{}
	for idx := 0; scanner.Scan(); {
		game := scanner.Next()
		if len(game.moves) == 0 {
			continue
		}
		finalPos := game.Position().String()
		if finalPos != finalPositions[idx] {
			t.Fatalf(fname+" game %v expected final pos %v but got %v", idx,
				finalPositions[idx], finalPos)
		}
		games = append(games, game)
		idx++
	}
	if len(games) != len(finalPositions) {
		t.Fatalf(fname+" expected %v games but got %v", len(finalPositions),
			len(games))
>>>>>>> 48213c48
	}
}

func BenchmarkPGN(b *testing.B) {
	pgn := mustParsePGN("fixtures/pgns/0001.pgn")
	b.ResetTimer()
	for n := 0; n < b.N; n++ {
		opt, _ := PGN(strings.NewReader(pgn))
		NewGame(opt)
	}
}

func mustParsePGN(fname string) string {
	f, err := os.Open(fname)
	if err != nil {
		panic(err)
	}
	defer f.Close()
	b, err := ioutil.ReadAll(f)
	if err != nil {
		panic(err)
	}
	return string(b)
}
func TestGamesFromPGN(t *testing.T) {
	for _, test := range validPGNs {
		reader := strings.NewReader(test.PGN)
		games, err := GamesFromPGN(reader)
		if err != nil {
			t.Fatalf("fail to read games from valid pgn: %s", err.Error())
		}
		if len(games) != 1 {
			t.Fatalf("expected to get 1 game from pgn, got %d", len(games))
		}
	}
}<|MERGE_RESOLUTION|>--- conflicted
+++ resolved
@@ -138,7 +138,12 @@
 }
 
 func TestScanner(t *testing.T) {
-	for _, fname := range []string{"fixtures/pgns/0006.pgn", "fixtures/pgns/0007.pgn"} {
+  m := map[string]int{
+    "fixtures/pgns/0006.pgn":5,
+    "fixtures/pgns/0007.pgn":5,
+    "fixtures/pgns/0013.pgn":3,
+  }
+	for fname, count := range m {
 		f, err := os.Open(fname)
 		if err != nil {
 			panic(err)
@@ -150,16 +155,12 @@
 			game := scanner.Next()
 			games = append(games, game)
 		}
-		if len(games) != 5 {
-			t.Fatalf(fname+" expected 5 games but got %d", len(games))
-		}
-	}
-}
-
-<<<<<<< HEAD
-func TestScannerWithNested(t *testing.T) {
-	fname := "fixtures/pgns/0013.pgn"
-=======
+		if len(games) != count {
+			t.Fatalf(fname+" expected %d games but got %d", count, len(games))
+		}
+	}
+}
+
 func TestScannerWithFromPosFENs(t *testing.T) {
 	finalPositions := []string{
 		"rnbqkbnr/pp2pppp/2p5/3p4/3PP3/5P2/PPP3PP/RNBQKBNR b KQkq - 0 3",
@@ -169,38 +170,11 @@
 		"rnb1kbnr/pp3ppp/1qp5/8/3NP3/2N5/PPP3PP/R1BQKB1R b KQkq - 0 7",
 	}
 	fname := "fixtures/pgns/0014.pgn"
->>>>>>> 48213c48
 	f, err := os.Open(fname)
 	if err != nil {
 		panic(err)
 	}
 	defer f.Close()
-<<<<<<< HEAD
-
-	scanner := NewScanner(f)
-	games := []*Game{}
-	for scanner.Scan() {
-		err = scanner.Err()
-		if err != nil && err != io.EOF {
-			t.Fatalf(fname+" Unexpected non-nil/non-EOF err %v", err)
-		}
-		game := scanner.Next()
-		moveList := game.Moves()
-		if len(moveList) == 0 {
-			continue
-		}
-		games = append(games, game)
-	}
-	err = scanner.Err()
-	if err != io.EOF {
-		t.Fatalf(fname+" Unexpected non-EOF err %v", err)
-	}
-	if len(games) != 3 {
-		for idx, g := range games {
-			fmt.Printf("Parsed game %v: %v\n\n", idx, g)
-		}
-		t.Fatalf(fname+" expected 3 games but got %d", len(games))
-=======
 	scanner := NewScanner(f)
 	games := []*Game{}
 	for idx := 0; scanner.Scan(); {
@@ -219,7 +193,6 @@
 	if len(games) != len(finalPositions) {
 		t.Fatalf(fname+" expected %v games but got %v", len(finalPositions),
 			len(games))
->>>>>>> 48213c48
 	}
 }
 
